--- conflicted
+++ resolved
@@ -1,7 +1,6 @@
 import React, { Component } from 'react';
 import SidebarItem from '../sidebar-item/sidebar-item';
 
-<<<<<<< HEAD
 export default class Sidebar extends Component {
   constructor(props) {
     super(props);
@@ -44,6 +43,7 @@
   render() {
     let { sectionName, pages, currentPage } = this.props;
     let { fixed, top, allowedHeight } = this.state;
+    let isGuides = sectionName === 'guides';
 
     return (
       <nav 
@@ -55,11 +55,18 @@
 
         <div className="sidebar__inner">
           <h3 className="sidebar-item__version">Version 2.2</h3>
+
           <SidebarItem
             url={ `/${sectionName}` }
             title="Introduction"
             currentPage= { currentPage }
           />
+
+          { isGuides ? (
+            <SidebarItem
+              url={ `/get-started` }
+              title="Get Started" />
+          ) : null }
           {
             pages.map(({ url, title, anchors }, i) =>
               <SidebarItem
@@ -77,44 +84,4 @@
       </nav>
     );
   }
-}
-=======
-export default props => {
-  let { sectionName, pages, currentPage } = props;
-  let getStarted = null;
-  if (sectionName === 'guides') {
-    getStarted = (
-        <SidebarItem
-          url={ `/get-started` }
-          title="Get Started"
-        />
-    );
-  }
-
-  return (
-    <nav className="sidebar">
-      <div className="sidebar__inner">
-        <h3 className="sidebar-item__version">Version 2.2</h3>
-        <SidebarItem
-          url={ `/${sectionName}` }
-          title="Introduction"
-          currentPage= { currentPage }
-        />
-        { getStarted }
-        {
-          pages.map(({ url, title, anchors }, i) =>
-            <SidebarItem
-              key={ `sidebar-item-${i}` }
-              index={i}
-              url={ `/${url}` }
-              title={ title }
-              anchors={ anchors }
-              currentPage= { currentPage }
-            />
-          )
-        }
-      </div>
-    </nav>
-  );
-};
->>>>>>> 60f6c4de
+}